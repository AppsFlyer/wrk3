package wrk3

import (
	"context"
	"flag"
	"fmt"
	"log"
<<<<<<< HEAD
=======
	"sync"
>>>>>>> cfaf9423
	"time"

	"github.com/codahale/hdrhistogram"
	"golang.org/x/time/rate"
)

<<<<<<< HEAD
type RequestHandler interface {
	ExecuteRequest(localIndex int) error
}

type RequestFunc func(int) error

func (reqFunc RequestFunc) ExecuteRequest(localIndex int) error {
	return reqFunc(localIndex)
}

var flagsDefined = false
var concurrency int
var throughput int
var duration time.Duration
=======
type RequestFunc func() error

type Benchmark struct {
	Concurrency int
	Throughput  float64
	Duration    time.Duration
	SendRequest RequestFunc
}

type BenchResult struct {
	Throughput float64
	Counter    int
	Errors     int
	Omitted    int
	Latency    *hdrhistogram.Histogram
	TotalTime  time.Duration
}

// BenchmarkCmd is a main function helper that runs the provided target function using the commandline arguments
func BenchmarkCmd(target RequestFunc) {
	var concurrency int
	var throughput float64
	var duration time.Duration
>>>>>>> cfaf9423

// call this before calling to flag.Parse()
func DefineBenchmarkFlags() {
	flag.IntVar(&concurrency, "concurrency", 10, "level of benchmark concurrency")
	flag.Float64Var(&throughput, "throughput", 10000, "target benchmark throughput")
	flag.DurationVar(&duration, "duration", 20*time.Second, "benchmark time period")
	flagsDefined = true
}

// main entry point for the benchmark.
func Benchmark(target RequestHandler) {
	if !flagsDefined {
		DefineBenchmarkFlags()
	}

	if !flag.Parsed() {
		flag.Parse()
	}

	fmt.Printf("running benchmark for %v...\n", duration)
	b := Benchmark{
		Concurrency: concurrency,
		Throughput:  throughput,
		Duration:    duration,
		SendRequest: target,
	}
	result := b.Run()
	PrintBenchResult(throughput, duration, result)
}

type localResult struct {
	errors  int
	counter int
	latency *hdrhistogram.Histogram
}

type executioner struct {
	eventsGenerator
	benchmark Benchmark
	results   chan localResult
	startTime time.Time
}

type eventsGenerator struct {
	lock      sync.Mutex
	eventsBuf chan time.Time
	doneCtx   context.Context
	cancel    context.CancelFunc
	// omitted value is valid only after the execution is done
	omitted int
}

<<<<<<< HEAD
type localResult struct {
	errors  int
	counter int
	latency *hdrhistogram.Histogram
=======
func (b Benchmark) Run() BenchResult {
	execution := b.newExecution()
	execution.generateEvents(b.Throughput, 2*b.Concurrency)
	for i := 0; i < b.Concurrency; i++ {
		go execution.sendRequests()
	}

	execution.awaitDone()

	return execution.summarizeResults()
>>>>>>> cfaf9423
}

func (b Benchmark) newExecution() *executioner {
	return &executioner{
		eventsGenerator: newEventsGenerator(b.Duration, int(b.Throughput*10) /*10 sec buffer*/),
		benchmark:       b,
		results:         make(chan localResult, b.Concurrency),
		startTime:       time.Now(),
	}
}

<<<<<<< HEAD
func benchmark(concurrency int, throughput int, duration time.Duration, sendRequest RequestHandler) BenchResult {
	eventsBuf := make(chan time.Time, 10000)
	omittedChan := make(chan int, 1)
=======
func newEventsGenerator(duration time.Duration, bufSize int) eventsGenerator {
>>>>>>> cfaf9423
	doneCtx, cancel := context.WithTimeout(context.Background(), duration)
	return eventsGenerator{
		lock:      sync.Mutex{},
		doneCtx:   doneCtx,
		cancel:    cancel,
		eventsBuf: make(chan time.Time, bufSize),
	}
}

func (e *eventsGenerator) generateEvents(throughput float64, burstSize int) {
	go func() {
		omitted := 0
		rateLimiter := rate.NewLimiter(rate.Limit(throughput), burstSize)
		for err := rateLimiter.Wait(e.doneCtx); err == nil; err = rateLimiter.Wait(e.doneCtx) {
			select {
			case e.eventsBuf <- time.Now():
			default:
				omitted++
			}
		}

		close(e.eventsBuf)
		e.lock.Lock()
		e.omitted = omitted
		e.lock.Unlock()
	}()
}

func (e *eventsGenerator) omittedCount() int {
	e.lock.Lock()
	defer e.lock.Unlock()
	return e.omitted
}

func (e *eventsGenerator) awaitDone() {
	<-e.doneCtx.Done()
	e.cancel()
}

<<<<<<< HEAD
func sendRequests(doneCtx context.Context, sendRequest RequestHandler, eventsBuf <-chan time.Time, results chan localResult) {
=======
func (e *executioner) sendRequests() {
>>>>>>> cfaf9423
	res := localResult{
		errors:  0,
		counter: 0,
		latency: createHistogram(),
	}

	done := false
	for !done {
		select {
		case <-e.doneCtx.Done():
			done = true
		case t, ok := <-e.eventsBuf:
			if ok {
				res.counter++
<<<<<<< HEAD
				err := sendRequest.ExecuteRequest(res.counter)
=======
				err := e.benchmark.SendRequest()
>>>>>>> cfaf9423
				if err != nil {
					res.errors++
				}

				if err = res.latency.RecordValue(int64(time.Since(t))); err != nil {
					log.Println("failed to record latency", err)
				}
			} else {
				done = true
			}
		}
	}

	e.results <- res
}

func (e *executioner) summarizeResults() BenchResult {
	counter := 0
	errors := 0
	latency := createHistogram()

	for i := 0; i < e.benchmark.Concurrency; i++ {
		localRes := <-e.results
		counter += localRes.counter
		errors += localRes.errors
		latency.Merge(localRes.latency)
	}

	totalTime := time.Since(e.startTime)

	return BenchResult{
		Throughput: float64(counter) / totalTime.Seconds(),
		Counter:    counter,
		Errors:     errors,
		Omitted:    e.omittedCount(),
		Latency:    latency,
		TotalTime:  totalTime,
	}
}

func createHistogram() *hdrhistogram.Histogram {
	return hdrhistogram.New(0, int64(time.Minute), 3)
}

func PrintBenchResult(throughput float64, duration time.Duration, result BenchResult) {
	fmt.Println("benchmark results:")
	fmt.Println("total duration: ", result.TotalTime, "(target duration:", duration, ")")
	fmt.Println("total requests: ", result.Counter)
	fmt.Println("errors: ", result.Errors)
	fmt.Println("omitted requests: ", result.Omitted)
	fmt.Println("throughput: ", result.Throughput, "(target throughput:", throughput, ")")
	fmt.Println("latency distribution:")
	printHistogram(result.Latency)
}

func printHistogram(hist *hdrhistogram.Histogram) {
	brackets := hist.CumulativeDistribution()

	fmt.Println("Quantile    | Count     | Value ")
	fmt.Println("------------+-----------+-------------")

	for _, q := range brackets {
		fmt.Printf("%-08.3f    | %-09d | %v\n", q.Quantile, q.Count, time.Duration(q.ValueAt))
	}
}<|MERGE_RESOLUTION|>--- conflicted
+++ resolved
@@ -5,17 +5,13 @@
 	"flag"
 	"fmt"
 	"log"
-<<<<<<< HEAD
-=======
 	"sync"
->>>>>>> cfaf9423
 	"time"
 
 	"github.com/codahale/hdrhistogram"
 	"golang.org/x/time/rate"
 )
 
-<<<<<<< HEAD
 type RequestHandler interface {
 	ExecuteRequest(localIndex int) error
 }
@@ -30,8 +26,7 @@
 var concurrency int
 var throughput int
 var duration time.Duration
-=======
-type RequestFunc func() error
+
 
 type Benchmark struct {
 	Concurrency int
@@ -49,23 +44,15 @@
 	TotalTime  time.Duration
 }
 
+func DefineBenchmarkFlags() {
+	flag.IntVar(&concurrency, "concurrency", 10, "level of benchmark concurrency")
+	flag.IntVar(&throughput, "throughput", 10000, "target benchmark throughput")
+	flag.DurationVar(&duration, "duration", 20*time.Second, "benchmark time period")
+	flagsDefined = true
+}
+
 // BenchmarkCmd is a main function helper that runs the provided target function using the commandline arguments
 func BenchmarkCmd(target RequestFunc) {
-	var concurrency int
-	var throughput float64
-	var duration time.Duration
->>>>>>> cfaf9423
-
-// call this before calling to flag.Parse()
-func DefineBenchmarkFlags() {
-	flag.IntVar(&concurrency, "concurrency", 10, "level of benchmark concurrency")
-	flag.Float64Var(&throughput, "throughput", 10000, "target benchmark throughput")
-	flag.DurationVar(&duration, "duration", 20*time.Second, "benchmark time period")
-	flagsDefined = true
-}
-
-// main entry point for the benchmark.
-func Benchmark(target RequestHandler) {
 	if !flagsDefined {
 		DefineBenchmarkFlags()
 	}
@@ -107,12 +94,6 @@
 	omitted int
 }
 
-<<<<<<< HEAD
-type localResult struct {
-	errors  int
-	counter int
-	latency *hdrhistogram.Histogram
-=======
 func (b Benchmark) Run() BenchResult {
 	execution := b.newExecution()
 	execution.generateEvents(b.Throughput, 2*b.Concurrency)
@@ -123,7 +104,6 @@
 	execution.awaitDone()
 
 	return execution.summarizeResults()
->>>>>>> cfaf9423
 }
 
 func (b Benchmark) newExecution() *executioner {
@@ -135,13 +115,7 @@
 	}
 }
 
-<<<<<<< HEAD
-func benchmark(concurrency int, throughput int, duration time.Duration, sendRequest RequestHandler) BenchResult {
-	eventsBuf := make(chan time.Time, 10000)
-	omittedChan := make(chan int, 1)
-=======
 func newEventsGenerator(duration time.Duration, bufSize int) eventsGenerator {
->>>>>>> cfaf9423
 	doneCtx, cancel := context.WithTimeout(context.Background(), duration)
 	return eventsGenerator{
 		lock:      sync.Mutex{},
@@ -181,11 +155,7 @@
 	e.cancel()
 }
 
-<<<<<<< HEAD
-func sendRequests(doneCtx context.Context, sendRequest RequestHandler, eventsBuf <-chan time.Time, results chan localResult) {
-=======
 func (e *executioner) sendRequests() {
->>>>>>> cfaf9423
 	res := localResult{
 		errors:  0,
 		counter: 0,
@@ -200,11 +170,7 @@
 		case t, ok := <-e.eventsBuf:
 			if ok {
 				res.counter++
-<<<<<<< HEAD
-				err := sendRequest.ExecuteRequest(res.counter)
-=======
 				err := e.benchmark.SendRequest()
->>>>>>> cfaf9423
 				if err != nil {
 					res.errors++
 				}
